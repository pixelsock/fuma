--- conflicted
+++ resolved
@@ -450,7 +450,6 @@
                 </CardContent>
               </Card>
             </motion.div>
-<<<<<<< HEAD
 
             <motion.div
               initial={{ opacity: 0, scale: 0.9 }}
@@ -491,8 +490,6 @@
                 </CardContent>
               </Card>
             </motion.div>
-=======
->>>>>>> 33a50333
           </div>
         </div>
       </section>
