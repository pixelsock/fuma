--- conflicted
+++ resolved
@@ -481,21 +481,16 @@
                       <Clock className="w-4 h-4" />
                       <span>12:00 PM</span>
                     </div>
-<<<<<<< HEAD
-                    <Button 
-                      className="w-full" 
+                    <Button
+                      className="w-full"
                       variant="outline"
                       asChild
                     >
-                      <a 
-                        href="https://www.youtube.com/watch?v=Pzfr9hWCKWg" 
-                        target="_blank" 
+                      <a
+                        href="https://www.youtube.com/watch?v=Pzfr9hWCKWg"
+                        target="_blank"
                         rel="noopener noreferrer"
                       >
-=======
-                    <Button className="w-full" variant="outline" asChild>
-                      <a href="https://www.youtube.com/playlist?list=PL6SDCP0OZ_AzUSZIkkXYdVxLuHmsTHY7k" target="_blank" rel="noopener noreferrer">
->>>>>>> 942861bb
                         <Play className="mr-2 w-4 h-4" />
                         Watch Recording
                       </a>
@@ -534,21 +529,16 @@
                       <Clock className="w-4 h-4" />
                       <span>12:00 PM</span>
                     </div>
-<<<<<<< HEAD
-                    <Button 
-                      className="w-full" 
+                    <Button
+                      className="w-full"
                       variant="outline"
                       asChild
                     >
-                      <a 
-                        href="https://www.youtube.com/watch?v=Fznw4YZCW28" 
-                        target="_blank" 
+                      <a
+                        href="https://www.youtube.com/watch?v=Fznw4YZCW28"
+                        target="_blank"
                         rel="noopener noreferrer"
                       >
-=======
-                    <Button className="w-full" variant="outline" asChild>
-                      <a href="https://www.youtube.com/playlist?list=PL6SDCP0OZ_AzUSZIkkXYdVxLuHmsTHY7k" target="_blank" rel="noopener noreferrer">
->>>>>>> 942861bb
                         <Play className="mr-2 w-4 h-4" />
                         Watch Recording
                       </a>
