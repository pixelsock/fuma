'use client'

import React, { useState, useRef } from 'react'
import { motion, useInView } from 'framer-motion'
import Link from 'next/link'
import { 
  Calendar,
  ArrowRight,
  FileText,
  Clock,
  Users,
  Download,
  ExternalLink,
  CheckCircle,
  AlertCircle,
  Info,
  ChevronDown,
  Play,
  Mail,
  Filter,
  Search
} from 'lucide-react'
import { Button } from '@/components/ui/button'
import { Card, CardContent, CardDescription, CardHeader, CardTitle } from '@/components/ui/card'
import { Badge } from '@/components/ui/badge'
import { Tabs, TabsContent, TabsList, TabsTrigger } from '@/components/ui/tabs'
import { 
  Table,
  TableBody,
  TableCell,
  TableHead,
  TableHeader,
  TableRow,
} from '@/components/ui/table'
import { Input } from '@/components/ui/input'
import {
  Select,
  SelectContent,
  SelectItem,
  SelectTrigger,
  SelectValue,
} from '@/components/ui/select'

interface Amendment {
  id: string
  name: string
  description: string
  status: 'approved' | 'pending' | 'review'
  date: string
  petition?: string
  ordinance?: string
  caseNumber: string
}

interface TimelineItemProps {
  date: string
  title: string
  description: string
  status: 'approved' | 'pending' | 'info'
  isLast?: boolean
  index: number
}

const TimelineItem: React.FC<TimelineItemProps> = ({ date, title, description, status, isLast, index }) => {
  const ref = useRef<HTMLDivElement>(null)
  const inView = useInView(ref, { once: true, margin: "-100px" })

  const statusConfig = {
    approved: { color: 'from-green-500 to-green-600', icon: CheckCircle, badge: 'Approved' },
    pending: { color: 'from-yellow-500 to-yellow-600', icon: AlertCircle, badge: 'Pending' },
    info: { color: 'from-blue-500 to-blue-600', icon: Info, badge: 'Information' }
  }

  const config = statusConfig[status]

  return (
    <motion.div
      ref={ref}
      initial={{ opacity: 0, x: -50 }}
      animate={inView ? { opacity: 1, x: 0 } : { opacity: 0, x: -50 }}
      transition={{ duration: 0.6, delay: index * 0.2 }}
      className="flex gap-8 pb-12"
    >
      <div className="flex flex-col items-center">
        <motion.div
          initial={{ scale: 0 }}
          animate={inView ? { scale: 1 } : { scale: 0 }}
          transition={{ duration: 0.4, delay: index * 0.2 + 0.3 }}
          className={`w-12 h-12 rounded-full bg-gradient-to-r ${config.color} flex items-center justify-center text-white shadow-lg`}
        >
          <config.icon className="w-6 h-6" />
        </motion.div>
        {!isLast && (
          <motion.div
            initial={{ height: 0 }}
            animate={inView ? { height: "100%" } : { height: 0 }}
            transition={{ duration: 0.6, delay: index * 0.2 + 0.5 }}
            className="w-0.5 bg-gradient-to-b from-border to-transparent flex-1 mt-4"
          />
        )}
      </div>
      
      <div className="flex-1 pb-8">
        <div className="flex items-center gap-3 mb-2">
          <Badge variant="outline" className="text-xs">
            <Calendar className="w-3 h-3 mr-1" />
            {date}
          </Badge>
          <Badge variant={status === 'approved' ? 'default' : status === 'pending' ? 'secondary' : 'outline'}>
            {config.badge}
          </Badge>
        </div>
        <h3 className="text-lg font-semibold mb-2">{title}</h3>
        <p className="text-muted-foreground" dangerouslySetInnerHTML={{ __html: description }} />
      </div>
    </motion.div>
  )
}

export default function TextAmendmentsPage() {
  const [searchTerm, setSearchTerm] = useState('')
  const [statusFilter, setStatusFilter] = useState('all')

  const amendments: Amendment[] = [
    {
      id: '2025-047',
      name: 'Spring 2025 UDO Maintenance Text Amendment',
      description: 'Maintenance text amendment proposing changes to 26 of the 39 UDO Articles',
      status: 'approved',
      date: '06-16-2025',
      petition: '2025-047',
      ordinance: '06-16-2025',
      caseNumber: 'N/A'
    },
    {
      id: '2024-033',
      name: 'Clean-Up Text Amendment #3',
      description: 'Minor modifications to enhance UDO functionality across 26 Articles',
      status: 'approved',
      date: '06-17-2024',
      petition: '2024-033',
      ordinance: '06-17-2024',
      caseNumber: 'N/A'
    },
    {
      id: '2023-130',
      name: 'Clean-Up Text Amendment #2',
      description: 'Updates to language, definitions, graphics, use permissions and standards',
      status: 'approved',
      date: '01-16-2024',
      petition: '2023-130',
      ordinance: '01-16-2024',
      caseNumber: 'N/A'
    },
    {
      id: '2023-058',
      name: 'UDO Clean Up Text Amendment',
      description: 'Various technical corrections and clarifications',
      status: 'approved',
      date: '05-15-2023',
      petition: '2023-058',
      ordinance: '06-01-2023',
      caseNumber: 'N/A'
    },
    {
      id: '2023-057',
      name: 'Multi-Family Residential for C2 & C3 Zoning',
      description: 'Amendments for residential development standards',
      status: 'approved',
      date: '05-15-2023',
      petition: '2023-057',
      ordinance: '06-01-2023',
      caseNumber: 'N/A'
    },
    {
      id: '2023-056',
      name: 'Landfill, Land Clearing, and Inert Debris (LCID)',
      description: 'Use adjustments for LCID landfill operations',
      status: 'approved',
      date: '05-15-2023',
      petition: '2023-056',
      ordinance: '06-01-2023',
      caseNumber: 'N/A'
    },
    {
      id: '2022-udo',
      name: 'Unified Development Ordinance - Original Adoption',
      description: 'Original adoption of the UDO consolidating zoning and land development regulations',
      status: 'approved',
      date: '08-22-2022',
      petition: 'N/A',
      ordinance: '06-01-2023',
      caseNumber: 'N/A'
    }
  ]

  const timelineItems = [
    {
      date: 'October 8, 2025',
      title: 'UDO Advisory Committee Meeting',
      description: 'The Unified Development Ordinance Advisory Committee met on October 8, 2025 to discuss the upcoming text amendment to the UDO. This amendment makes clarifying changes to the ordinance to improve understanding.',
      status: 'info' as const
    },
    {
      date: 'July 15, 2025',
      title: 'Suggestions for UDO Updates',
      description: 'Charlotte Planning, Design and Development would like to share an opportunity to suggest updates or recommend changes to the City\'s Unified Development Ordinance (UDO) through an online portal.',
      status: 'info' as const
    },
    {
      date: 'June 16, 2025',
      title: 'Spring 2025 UDO Maintenance Text Amendment',
      description: 'City Council approved text amendment petition #2025-047 on June 16, 2025. This petition was a maintenance text amendment to the Unified Development Ordinance (UDO) and it proposed changes to 26 of the 39 UDO Articles.',
      status: 'approved' as const
    },
    {
      date: 'Current',
      title: 'Submit a Suggestion',
      description: 'Click the button below or click <a href="https://publicinput.com/udo-comment-hub" target="_blank" rel="noopener noreferrer" class="text-primary hover:underline">here</a> to submit a suggested update or recommended change.',
      status: 'pending' as const
    }
  ]

  const filteredAmendments = amendments.filter(amendment => {
    const matchesSearch = amendment.name.toLowerCase().includes(searchTerm.toLowerCase()) ||
                         amendment.description.toLowerCase().includes(searchTerm.toLowerCase())
    const matchesStatus = statusFilter === 'all' || amendment.status === statusFilter
    return matchesSearch && matchesStatus
  })

  return (
    <div className="min-h-screen bg-background text-foreground">
      {/* Hero Section - Extended to top */}
      <section className="relative min-h-[80vh] flex items-center justify-center overflow-hidden -mt-16 pt-16">
        <div className="absolute inset-0 bg-gradient-to-br from-primary/20 via-background to-accent-foreground/20" />
        <motion.div
          className="absolute inset-0 opacity-30"
          animate={{
            background: [
              "radial-gradient(circle at 20% 50%, var(--color-fd-primary) 0%, transparent 50%)",
              "radial-gradient(circle at 80% 50%, var(--color-fd-accent-foreground) 0%, transparent 50%)",
              "radial-gradient(circle at 40% 40%, var(--color-fd-primary) 0%, transparent 50%)",
            ],
          }}
          transition={{
            duration: 8,
            repeat: Infinity,
            repeatType: "reverse",
          }}
        />
        
        <div className="container mx-auto px-4 z-9 text-center">
          <motion.div
            initial={{ opacity: 0, y: 30 }}
            animate={{ opacity: 1, y: 0 }}
            transition={{ duration: 0.8 }}
          >
            <Badge variant="outline" className="mb-6 border-primary text-primary">
              <FileText className="mr-1 w-3 h-3" />
              Living Document
            </Badge>
            <h1 className="text-4xl md:text-6xl lg:text-7xl font-bold mb-6 bg-gradient-to-r from-primary to-accent-foreground bg-clip-text text-transparent">
              UDO Text Amendments
            </h1>
            <p className="text-xl md:text-2xl text-muted-foreground mb-8 max-w-3xl mx-auto">
              In keeping with the intention of maintaining the UDO as a "living" document, it will continue to be updated and modified through text amendments, even after its adoption.
            </p>
            
            <div className="flex flex-col sm:flex-row gap-4 justify-center">
              <Button size="lg" className="bg-primary hover:bg-primary/90 text-white shadow-xl hover:shadow-2xl transition-all" asChild>
                <a href="https://publicinput.com/udo-comment-hub" target="_blank" rel="noopener noreferrer">
                  Submit a Suggestion
                  <ArrowRight className="ml-2 w-4 h-4" />
                </a>
              </Button>
              <Button size="lg" variant="outline" className="border-accent-foreground text-accent-foreground hover:bg-accent-foreground hover:text-white shadow-xl hover:shadow-2xl transition-all">
                <Download className="mr-2 w-4 h-4" />
                View UDO Versions
              </Button>
            </div>
          </motion.div>
        </div>
      </section>

      {/* Latest Updates Timeline */}
      <section className="py-20 bg-background/50">
        <div className="container mx-auto px-4">
          <motion.div
            initial={{ opacity: 0, y: 20 }}
            whileInView={{ opacity: 1, y: 0 }}
            transition={{ duration: 0.6 }}
            viewport={{ once: true }}
            className="text-center mb-16"
          >
            <h2 className="text-3xl md:text-4xl font-bold mb-4">Latest Updates</h2>
            <p className="text-xl text-muted-foreground max-w-2xl mx-auto">
              Stay informed about the most recent text amendments and updates to the UDO
            </p>
          </motion.div>
          
          <div className="max-w-4xl mx-auto">
            {timelineItems.map((item, index) => (
              <TimelineItem
                key={index}
                date={item.date}
                title={item.title}
                description={item.description}
                status={item.status}
                isLast={index === timelineItems.length - 1}
                index={index}
              />
            ))}
          </div>

          <motion.div
            initial={{ opacity: 0, y: 20 }}
            whileInView={{ opacity: 1, y: 0 }}
            transition={{ duration: 0.6, delay: 0.4 }}
            viewport={{ once: true }}
            className="text-center mt-12"
          >
            <p className="text-muted-foreground mb-4">
              Questions? Email our team at{' '}
              <a href="mailto:charlotteudo@charlottenc.gov" className="text-primary hover:underline">
                charlotteudo@charlottenc.gov
              </a>
            </p>
          </motion.div>
        </div>
      </section>

      {/* Text Amendment History */}
      <section className="py-20 bg-muted/30">
        <div className="container mx-auto px-4">
          <motion.div
            initial={{ opacity: 0, y: 20 }}
            whileInView={{ opacity: 1, y: 0 }}
            transition={{ duration: 0.6 }}
            viewport={{ once: true }}
            className="text-center mb-16"
          >
            <h2 className="text-3xl md:text-4xl font-bold mb-4">Text Amendment History</h2>
            <p className="text-xl text-muted-foreground max-w-2xl mx-auto">
              Browse the complete history of UDO text amendments
            </p>
          </motion.div>

          <motion.div
            initial={{ opacity: 0, y: 20 }}
            whileInView={{ opacity: 1, y: 0 }}
            transition={{ duration: 0.6, delay: 0.2 }}
            viewport={{ once: true }}
          >
            <Card className="border-border/50 bg-background/50 backdrop-blur-sm">
              <CardHeader>
                <div className="flex flex-col md:flex-row gap-4">
                  <div className="flex-1">
                    <div className="relative">
                      <Search className="absolute left-3 top-1/2 transform -translate-y-1/2 w-4 h-4 text-muted-foreground" />
                      <Input
                        placeholder="Search amendments..."
                        value={searchTerm}
                        onChange={(e) => setSearchTerm(e.target.value)}
                        className="pl-10"
                      />
                    </div>
                  </div>
                  <Select value={statusFilter} onValueChange={setStatusFilter}>
                    <SelectTrigger className="w-full md:w-[200px]">
                      <Filter className="w-4 h-4 mr-2" />
                      <SelectValue placeholder="Filter by status" />
                    </SelectTrigger>
                    <SelectContent>
                      <SelectItem value="all">All Status</SelectItem>
                      <SelectItem value="approved">Approved</SelectItem>
                      <SelectItem value="pending">Pending</SelectItem>
                      <SelectItem value="review">Under Review</SelectItem>
                    </SelectContent>
                  </Select>
                </div>
              </CardHeader>
              <CardContent>
                <div className="overflow-x-auto">
                  <Table>
                    <TableHeader>
                      <TableRow>
                        <TableHead>Petition</TableHead>
                        <TableHead>Description</TableHead>
                        <TableHead>Status</TableHead>
                        <TableHead>Date</TableHead>
                        <TableHead>Ordinance</TableHead>
                        <TableHead>Case #</TableHead>
                        <TableHead className="text-right">Actions</TableHead>
                      </TableRow>
                    </TableHeader>
                    <TableBody>
                      {filteredAmendments.map((amendment, index) => (
                        <motion.tr
                          key={amendment.id}
                          initial={{ opacity: 0, y: 20 }}
                          animate={{ opacity: 1, y: 0 }}
                          transition={{ duration: 0.5, delay: index * 0.05 }}
                          className="hover:bg-muted/50 transition-colors"
                        >
                          <TableCell className="font-medium">
                            {amendment.petition || 'N/A'}
                          </TableCell>
                          <TableCell className="max-w-xs">
                            <div>
                              <p className="font-medium">{amendment.name}</p>
                              <p className="text-sm text-muted-foreground">{amendment.description}</p>
                            </div>
                          </TableCell>
                          <TableCell>
                            <Badge variant={amendment.status === 'approved' ? 'default' : 'secondary'}>
                              {amendment.status}
                            </Badge>
                          </TableCell>
                          <TableCell>{amendment.date}</TableCell>
                          <TableCell>{amendment.ordinance || 'N/A'}</TableCell>
                          <TableCell>{amendment.caseNumber}</TableCell>
                          <TableCell className="text-right">
                            <Button size="sm" variant="ghost" className="h-8 px-2">
                              <ExternalLink className="w-4 h-4" />
                            </Button>
                          </TableCell>
                        </motion.tr>
                      ))}
                    </TableBody>
                  </Table>
                </div>
              </CardContent>
            </Card>
          </motion.div>
        </div>
      </section>

      {/* Informational Sessions */}
      <section className="py-20 bg-background">
        <div className="container mx-auto px-4">
          <motion.div
            initial={{ opacity: 0, y: 20 }}
            whileInView={{ opacity: 1, y: 0 }}
            transition={{ duration: 0.6 }}
            viewport={{ once: true }}
            className="text-center mb-16"
          >
            <h2 className="text-3xl md:text-4xl font-bold mb-4">UDO Text Amendment Informational Sessions</h2>
            <p className="text-xl text-muted-foreground max-w-2xl mx-auto">
              Watch recorded sessions to learn more about previously adopted text amendments
            </p>
          </motion.div>

          <div className="max-w-xl mx-auto">
            <motion.div
              initial={{ opacity: 0, scale: 0.9 }}
              whileInView={{ opacity: 1, scale: 1 }}
              transition={{ duration: 0.5 }}
              viewport={{ once: true }}
            >
              <Card className="h-full border-border/50 bg-background/50 backdrop-blur-sm hover:border-primary/30 transition-all duration-300 hover:shadow-xl">
                <CardHeader>
                  <div className="flex items-center justify-between mb-4">
                    <div className="w-12 h-12 rounded-lg bg-gradient-to-br from-primary to-primary/80 flex items-center justify-center text-white">
                      <Play className="w-6 h-6" />
                    </div>
                    <Badge variant="outline">Virtual Session</Badge>
                  </div>
                  <CardTitle>May 2025 Virtual Information Session</CardTitle>
                  <CardDescription>
                    Virtual information session for the Proposed Text Amendment to the UDO
                  </CardDescription>
                </CardHeader>
                <CardContent>
                  <div className="space-y-4">
                    <div className="flex items-center gap-2 text-sm text-muted-foreground">
                      <Calendar className="w-4 h-4" />
                      <span>May 8, 2025</span>
                    </div>
                    <div className="flex items-center gap-2 text-sm text-muted-foreground">
                      <Clock className="w-4 h-4" />
                      <span>12:00 PM</span>
                    </div>
<<<<<<< HEAD
                    <Button className="w-full" variant="outline" asChild>
                      <a href="https://www.youtube.com/playlist?list=PL6SDCP0OZ_AzUSZIkkXYdVxLuHmsTHY7k" target="_blank" rel="noopener noreferrer">
=======
                    <Button
                      className="w-full"
                      variant="outline"
                      asChild
                    >
                      <a
                        href="https://www.youtube.com/watch?v=Pzfr9hWCKWg"
                        target="_blank"
                        rel="noopener noreferrer"
                      >
>>>>>>> 957a27bc
                        <Play className="mr-2 w-4 h-4" />
                        Watch Recording
                      </a>
                    </Button>
                  </div>
                </CardContent>
              </Card>
            </motion.div>

            <motion.div
              initial={{ opacity: 0, scale: 0.9 }}
              whileInView={{ opacity: 1, scale: 1 }}
              transition={{ duration: 0.5, delay: 0.1 }}
              viewport={{ once: true }}
            >
              <Card className="h-full border-border/50 bg-background/50 backdrop-blur-sm hover:border-primary/30 transition-all duration-300 hover:shadow-xl">
                <CardHeader>
                  <div className="flex items-center justify-between mb-4">
                    <div className="w-12 h-12 rounded-lg bg-gradient-to-br from-accent-foreground to-accent-foreground/80 flex items-center justify-center text-white">
                      <Users className="w-6 h-6" />
                    </div>
                    <Badge variant="outline">Virtual Session</Badge>
                  </div>
                  <CardTitle>November 2024 Virtual Information Session</CardTitle>
                  <CardDescription>
                    Virtual information session for the Proposed Text Amendment to the UDO
                  </CardDescription>
                </CardHeader>
                <CardContent>
                  <div className="space-y-4">
                    <div className="flex items-center gap-2 text-sm text-muted-foreground">
                      <Calendar className="w-4 h-4" />
                      <span>November 7, 2024</span>
                    </div>
                    <div className="flex items-center gap-2 text-sm text-muted-foreground">
                      <Clock className="w-4 h-4" />
                      <span>12:00 PM</span>
                    </div>
<<<<<<< HEAD
                    <Button className="w-full" variant="outline" asChild>
                      <a href="https://www.youtube.com/playlist?list=PL6SDCP0OZ_AzUSZIkkXYdVxLuHmsTHY7k" target="_blank" rel="noopener noreferrer">
=======
                    <Button
                      className="w-full"
                      variant="outline"
                      asChild
                    >
                      <a
                        href="https://www.youtube.com/watch?v=Fznw4YZCW28"
                        target="_blank"
                        rel="noopener noreferrer"
                      >
>>>>>>> 957a27bc
                        <Play className="mr-2 w-4 h-4" />
                        Watch Recording
                      </a>
                    </Button>
                  </div>
                </CardContent>
              </Card>
            </motion.div>
          </div>
        </div>
      </section>

      {/* Call to Action */}
      <section className="py-20 bg-gradient-to-r from-primary to-primary/80">
        <div className="container mx-auto px-4">
          <motion.div
            initial={{ opacity: 0, y: 20 }}
            whileInView={{ opacity: 1, y: 0 }}
            transition={{ duration: 0.6 }}
            viewport={{ once: true }}
            className="text-center text-white"
          >
            <h2 className="text-3xl md:text-4xl font-bold mb-4">Have Questions or Suggestions?</h2>
            <p className="text-xl mb-8 opacity-90 max-w-2xl mx-auto">
              We're here to help! Contact our team for information about text amendments or submit your suggestions for improving the UDO.
            </p>
            
            <div className="flex flex-col sm:flex-row gap-4 justify-center">
              <Button
                size="lg"
                variant="secondary"
                className="bg-white text-primary hover:bg-white/90"
                asChild
              >
                <a href="mailto:charlotteUDO@charlottenc.gov">
                  <Mail className="mr-2 w-4 h-4" />
                  Email Our Team
                </a>
              </Button>
              <Button
                size="lg"
                variant="outline"
                className="bg-transparent text-white border-white hover:bg-white hover:text-primary"
                asChild
              >
                <a href="https://publicinput.com/udo-comment-hub" target="_blank" rel="noopener noreferrer">
                  Submit a Suggestion
                </a>
              </Button>
            </div>
          </motion.div>
        </div>
      </section>
    </div>
  )
}<|MERGE_RESOLUTION|>--- conflicted
+++ resolved
@@ -481,10 +481,6 @@
                       <Clock className="w-4 h-4" />
                       <span>12:00 PM</span>
                     </div>
-<<<<<<< HEAD
-                    <Button className="w-full" variant="outline" asChild>
-                      <a href="https://www.youtube.com/playlist?list=PL6SDCP0OZ_AzUSZIkkXYdVxLuHmsTHY7k" target="_blank" rel="noopener noreferrer">
-=======
                     <Button
                       className="w-full"
                       variant="outline"
@@ -495,7 +491,6 @@
                         target="_blank"
                         rel="noopener noreferrer"
                       >
->>>>>>> 957a27bc
                         <Play className="mr-2 w-4 h-4" />
                         Watch Recording
                       </a>
@@ -534,10 +529,6 @@
                       <Clock className="w-4 h-4" />
                       <span>12:00 PM</span>
                     </div>
-<<<<<<< HEAD
-                    <Button className="w-full" variant="outline" asChild>
-                      <a href="https://www.youtube.com/playlist?list=PL6SDCP0OZ_AzUSZIkkXYdVxLuHmsTHY7k" target="_blank" rel="noopener noreferrer">
-=======
                     <Button
                       className="w-full"
                       variant="outline"
@@ -548,7 +539,6 @@
                         target="_blank"
                         rel="noopener noreferrer"
                       >
->>>>>>> 957a27bc
                         <Play className="mr-2 w-4 h-4" />
                         Watch Recording
                       </a>
