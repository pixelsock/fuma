"use client";

import React from 'react';
import { DocsPage, DocsBody } from 'fumadocs-ui/page';
import {
  Download,
  AlertCircle,
  FileText,
  ExternalLink,
  Eye
} from 'lucide-react';
import {
  Table,
  TableBody,
  TableCell,
  TableHead,
  TableHeader,
  TableRow,
} from '@/components/ui/table';
import {
  Card,
  CardContent,
  CardHeader,
  CardTitle,
} from '@/components/ui/card';

import { Button } from '@/components/ui/button';
import { Alert, AlertDescription, AlertTitle } from '@/components/ui/alert';

// Type for UDO version entries
type UdoVersion = {
  id: number;
  title: string;
  amendedDate: string;
  status: string;
  pdfUrl?: string;
  externalUrl?: string;
};

// Sample data for UDO versions
const udoVersions: UdoVersion[] = [
  {
    id: 1,
    title: "Amended June 16, 2025",
    amendedDate: "2025-06-16",
    status: "active",
    pdfUrl: "/downloads/udo-amended-2025-06-16.pdf"
  },
  {
    id: 2,
    title: "Amended February 17, 2025",
    amendedDate: "2025-02-17",
    status: "archived",
    pdfUrl: "/downloads/udo-amended-2025-02-17.pdf"
  },
  {
    id: 3,
    title: "Amended September 16, 2024",
    amendedDate: "2024-09-16",
    status: "archived",
    pdfUrl: "/downloads/udo-amended-2024-09-16.pdf"
  },
  {
    id: 4,
    title: "Amended June 24, 2024",
    amendedDate: "2024-06-24",
    status: "archived",
    pdfUrl: "/downloads/udo-amended-2024-06-24.pdf"
  },
  {
    id: 5,
    title: "Amended June 17, 2024",
    amendedDate: "2024-06-17",
    status: "archived",
    pdfUrl: "/downloads/udo-amended-2024-06-17.pdf"
  },
  {
    id: 6,
    title: "Amended May 20, 2024",
    amendedDate: "2024-05-20",
    status: "archived",
    pdfUrl: "/downloads/udo-amended-2024-05-20.pdf"
  },
  {
    id: 7,
    title: "Amended April 15, 2024",
    amendedDate: "2024-04-15",
    status: "archived",
    pdfUrl: "/downloads/udo-amended-2024-04-15.pdf"
  },
  {
    id: 8,
    title: "Amended January 16, 2024",
    amendedDate: "2024-01-16",
    status: "archived",
    pdfUrl: "/downloads/udo-amended-2024-01-16.pdf"
  },
  {
    id: 9,
    title: "Amended October 16, 2023",
    amendedDate: "2023-10-16",
    status: "archived",
    pdfUrl: "/downloads/udo-amended-2023-10-16.pdf"
  },
  {
    id: 10,
    title: "Amended August 21, 2023",
    amendedDate: "2023-08-21",
    status: "archived",
    pdfUrl: "/downloads/udo-amended-2023-08-21.pdf"
  },
  {
    id: 11,
    title: "Amended May 15, 2023",
    amendedDate: "2023-05-15",
    status: "archived",
    pdfUrl: "/downloads/udo-amended-2023-05-15.pdf"
  },
  {
    id: 12,
    title: "Adopted August 22, 2022",
    amendedDate: "2022-08-22",
    status: "archived",
    pdfUrl: "/downloads/udo-adopted-2022-08-22.pdf"
  },
  {
    id: 13,
    title: "Zoning Ordinance v1.1 (Legacy)",
    amendedDate: "2019-03-15",
    status: "superseded",
    externalUrl: "https://www.charlottenc.gov/Growth-and-Development/Planning-and-Development/Zoning/Zoning-Ordinance"
  },
  {
    id: 14,
    title: "Zoning Ordinance v1.0 (Legacy)",
    amendedDate: "2015-01-20",
    status: "superseded",
    externalUrl: "https://www.charlottenc.gov/Growth-and-Development/Planning-and-Development/Zoning/Zoning-Ordinance"
  }
];



export default function VersionsPage() {
<<<<<<< HEAD
  const [selectedPdf, setSelectedPdf] = useState<{ title: string; url: string } | null>(null);
=======
>>>>>>> 64cc5376

  return (
    <DocsPage>
      <DocsBody className="max-w-5xl mx-auto">
        {/* Hero Section */}
        <div className="mb-8">
          <h1 className="text-3xl font-bold text-foreground mb-2">Previous UDO Versions</h1>
          <p className="text-muted-foreground">Access historical versions of the Charlotte Unified Development Ordinance</p>
        </div>

        {/* Versions Table */}
        <Card>
          <CardHeader>
            <CardTitle className="flex items-center gap-2">
              <FileText className="h-5 w-5" />
              Available Versions
            </CardTitle>
          </CardHeader>
          <CardContent>
            <div className="rounded-md border">
              <Table>
                <TableHeader>
                  <TableRow>
<<<<<<< HEAD
                    <TableHead className="w-[80%]">Amended</TableHead>
                    <TableHead className="text-center w-[120px]">Actions</TableHead>
=======
                    <TableHead className="w-[70%]">Amended</TableHead>
                    <TableHead>Status</TableHead>
                    <TableHead className="text-center w-[80px]">Download</TableHead>
>>>>>>> 64cc5376
                  </TableRow>
                </TableHeader>
                <TableBody>
                  {udoVersions.map((version) => (
                    <TableRow key={version.id} className="hover:bg-muted/50">
                      <TableCell>
                        <div>
                          <div className="font-medium text-foreground">{version.title}</div>
                          <div className="text-sm text-muted-foreground mt-1">
                            {new Date(version.amendedDate).toLocaleDateString('en-US', { 
                              year: 'numeric', 
                              month: 'long', 
                              day: 'numeric' 
                            })}
                          </div>
                        </div>
                      </TableCell>
                      <TableCell className="text-center">
                        {version.externalUrl ? (
                          <Button
                            variant="ghost"
                            size="sm"
                            asChild
                            className="h-8 w-8 p-0"
                          >
                            <a
                              href={version.externalUrl}
                              target="_blank"
                              rel="noopener noreferrer"
                              title="View on Charlotte NC Website"
                            >
                              <ExternalLink className="h-4 w-4" />
                            </a>
                          </Button>
                        ) : (
                          <Button
                            variant="ghost"
                            size="sm"
                            asChild
                            className="h-8 w-8 p-0"
                          >
                            <a
                              href={version.pdfUrl}
                              download
                              title="Download PDF"
                            >
                              <Download className="h-4 w-4" />
                            </a>
                          </Button>
                        )}
                      </TableCell>
                    </TableRow>
                  ))}
                </TableBody>
              </Table>
            </div>
          </CardContent>
        </Card>

        {/* Important Notes */}
        <Alert className="mt-8 mb-8">
          <AlertCircle className="h-4 w-4" />
          <AlertTitle>Important Notes</AlertTitle>
          <AlertDescription className="mt-2 space-y-2">
            <div className="flex items-start gap-2">
              <span className="font-semibold">•</span>
              <span><strong>Current Version:</strong> Always use the most current version for new development applications.</span>
            </div>
            <div className="flex items-start gap-2">
              <span className="font-semibold">•</span>
              <span><strong>Legacy Documents:</strong> Historical versions are provided for reference and research purposes only. However, the legacy ordinance still applies to properties with conditional, optional, or exception zoning districts from the old ordinance.</span>
            </div>
            <div className="flex items-start gap-2">
              <span className="font-semibold">•</span>
              <span><strong>Conditional/Optional/EX Districts:</strong> The legacy ordinance still applies to properties with conditional, optional, or exception (EX) zoning districts from the old ordinance. See Article 1, Section 1.4 for details.</span>
            </div>
            <div className="flex items-start gap-2">
              <span className="font-semibold">•</span>
              <span><strong>Text Amendments:</strong> Check the Text Amendments section for the latest updates and modifications.</span>
            </div>
          </AlertDescription>
        </Alert>

        {/* Additional Resources */}
        <Card>
          <CardHeader>
            <CardTitle className="flex items-center gap-2">
              <ExternalLink className="h-5 w-5 text-primary" />
              Additional Resources
            </CardTitle>
          </CardHeader>
          <CardContent>
            <div className="grid grid-cols-1 md:grid-cols-2 gap-4">
              <Button variant="outline" className="w-full justify-start" asChild>
                <a href="/text-amendments">
                  <FileText className="h-4 w-4 mr-2" />
                  View Text Amendments
                </a>
              </Button>
              <Button variant="outline" className="w-full justify-start" asChild>
                <a href="/articles-listing">
                  <Eye className="h-4 w-4 mr-2" />
                  Browse All Articles
                </a>
              </Button>
              <Button variant="outline" className="w-full justify-start" asChild>
                <a href="https://www.charlottenc.gov/Growth-and-Development/Planning-and-Development/Zoning/Zoning-Ordinance" target="_blank" rel="noopener noreferrer">
                  <ExternalLink className="h-4 w-4 mr-2" />
                  View Legacy Zoning Ordinance
                </a>
              </Button>
              <Button variant="outline" className="w-full justify-start" asChild>
                <a href="https://charlotteudo.org" target="_blank" rel="noopener noreferrer">
                  <ExternalLink className="h-4 w-4 mr-2" />
                  Visit Legacy Site
                </a>
              </Button>
            </div>
          </CardContent>
        </Card>
      </DocsBody>
    </DocsPage>
  );
}<|MERGE_RESOLUTION|>--- conflicted
+++ resolved
@@ -23,7 +23,6 @@
   CardHeader,
   CardTitle,
 } from '@/components/ui/card';
-
 import { Button } from '@/components/ui/button';
 import { Alert, AlertDescription, AlertTitle } from '@/components/ui/alert';
 
@@ -139,13 +138,7 @@
   }
 ];
 
-
-
 export default function VersionsPage() {
-<<<<<<< HEAD
-  const [selectedPdf, setSelectedPdf] = useState<{ title: string; url: string } | null>(null);
-=======
->>>>>>> 64cc5376
 
   return (
     <DocsPage>
@@ -169,14 +162,8 @@
               <Table>
                 <TableHeader>
                   <TableRow>
-<<<<<<< HEAD
                     <TableHead className="w-[80%]">Amended</TableHead>
-                    <TableHead className="text-center w-[120px]">Actions</TableHead>
-=======
-                    <TableHead className="w-[70%]">Amended</TableHead>
-                    <TableHead>Status</TableHead>
                     <TableHead className="text-center w-[80px]">Download</TableHead>
->>>>>>> 64cc5376
                   </TableRow>
                 </TableHeader>
                 <TableBody>
