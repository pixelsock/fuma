"use client";

import React from 'react';
import { DocsPage, DocsBody } from 'fumadocs-ui/page';
<<<<<<< HEAD
import { 
  Download, 
  AlertCircle,
  FileText
=======
import {
  Download,
  AlertCircle,
  FileText,
  ExternalLink,
  Eye
>>>>>>> 957a27bc
} from 'lucide-react';
import {
  Table,
  TableBody,
  TableCell,
  TableHead,
  TableHeader,
  TableRow,
} from '@/components/ui/table';
import {
  Card,
  CardContent,
  CardHeader,
  CardTitle,
} from '@/components/ui/card';
import { Badge } from '@/components/ui/badge';
import { Button } from '@/components/ui/button';
import { Alert, AlertDescription, AlertTitle } from '@/components/ui/alert';

// Sample data for UDO versions
const udoVersions = [
  {
    id: 1,
    title: "Amended June 16, 2025",
    amendedDate: "2025-06-16",
    status: "active",
    pdfUrl: "/downloads/udo-amended-2025-06-16.pdf"
  },
  {
    id: 2,
    title: "Amended February 17, 2025",
    amendedDate: "2025-02-17",
    status: "archived",
    pdfUrl: "/downloads/udo-amended-2025-02-17.pdf"
  },
  {
    id: 3,
    title: "Amended September 16, 2024",
    amendedDate: "2024-09-16",
    status: "archived",
    pdfUrl: "/downloads/udo-amended-2024-09-16.pdf"
  },
  {
    id: 4,
    title: "Amended June 24, 2024",
    amendedDate: "2024-06-24",
    status: "archived",
    pdfUrl: "/downloads/udo-amended-2024-06-24.pdf"
  },
  {
    id: 5,
    title: "Amended June 17, 2024",
    amendedDate: "2024-06-17",
    status: "archived",
    pdfUrl: "/downloads/udo-amended-2024-06-17.pdf"
  },
  {
    id: 6,
    title: "Amended May 20, 2024",
    amendedDate: "2024-05-20",
    status: "archived",
    pdfUrl: "/downloads/udo-amended-2024-05-20.pdf"
  },
  {
    id: 7,
    title: "Amended April 15, 2024",
    amendedDate: "2024-04-15",
    status: "archived",
    pdfUrl: "/downloads/udo-amended-2024-04-15.pdf"
  },
  {
    id: 8,
    title: "Amended January 16, 2024",
    amendedDate: "2024-01-16",
    status: "archived",
    pdfUrl: "/downloads/udo-amended-2024-01-16.pdf"
  },
  {
    id: 9,
    title: "Amended October 16, 2023",
    amendedDate: "2023-10-16",
    status: "archived",
    pdfUrl: "/downloads/udo-amended-2023-10-16.pdf"
  },
  {
    id: 10,
    title: "Amended August 21, 2023",
    amendedDate: "2023-08-21",
    status: "archived",
    pdfUrl: "/downloads/udo-amended-2023-08-21.pdf"
  },
  {
    id: 11,
    title: "Amended May 15, 2023",
    amendedDate: "2023-05-15",
    status: "archived",
    pdfUrl: "/downloads/udo-amended-2023-05-15.pdf"
  },
  {
    id: 12,
    title: "Adopted August 22, 2022",
    amendedDate: "2022-08-22",
    status: "archived",
    pdfUrl: "/downloads/udo-adopted-2022-08-22.pdf"
  }
];

const getStatusBadge = (status: string) => {
  switch (status) {
    case 'active':
      return <Badge className="bg-green-600 hover:bg-green-700">Active</Badge>;
    case 'archived':
      return <Badge variant="secondary">Archived</Badge>;
    case 'superseded':
      return <Badge variant="outline" className="border-orange-300 text-orange-600">Superseded</Badge>;
    default:
      return <Badge variant="outline">{status}</Badge>;
  }
};

export default function VersionsPage() {

  return (
    <DocsPage>
      <DocsBody className="max-w-5xl mx-auto">
        {/* Hero Section */}
        <div className="mb-8">
          <h1 className="text-3xl font-bold text-foreground mb-2">Previous UDO Versions</h1>
          <p className="text-muted-foreground">Access historical versions of the Charlotte Unified Development Ordinance</p>
        </div>

        {/* Versions Table */}
        <Card>
          <CardHeader>
            <CardTitle className="flex items-center gap-2">
              <FileText className="h-5 w-5" />
              Available Versions
            </CardTitle>
          </CardHeader>
          <CardContent>
            <div className="rounded-md border">
              <Table>
                <TableHeader>
                  <TableRow>
                    <TableHead className="w-[70%]">Amended</TableHead>
                    <TableHead>Status</TableHead>
                    <TableHead className="text-center w-[80px]">Download</TableHead>
                  </TableRow>
                </TableHeader>
                <TableBody>
                  {udoVersions.map((version) => (
                    <TableRow key={version.id} className="hover:bg-muted/50">
                      <TableCell>
                        <div>
                          <div className="font-medium text-foreground">{version.title}</div>
                          <div className="text-sm text-muted-foreground mt-1">
                            {new Date(version.amendedDate).toLocaleDateString('en-US', { 
                              year: 'numeric', 
                              month: 'long', 
                              day: 'numeric' 
                            })}
                          </div>
                        </div>
                      </TableCell>
                      <TableCell>
                        {getStatusBadge(version.status)}
                      </TableCell>
                      <TableCell className="text-center">
                        <Button
                          variant="ghost"
                          size="sm"
                          asChild
                          className="h-8 w-8 p-0"
                        >
                          <a
                            href={version.pdfUrl}
                            download
                            title="Download PDF"
                          >
                            <Download className="h-4 w-4" />
                          </a>
                        </Button>
                      </TableCell>
                    </TableRow>
                  ))}
                </TableBody>
              </Table>
            </div>
          </CardContent>
        </Card>

        {/* Important Notes */}
        <Alert className="mt-8 mb-8">
          <AlertCircle className="h-4 w-4" />
          <AlertTitle>Important Notes</AlertTitle>
          <AlertDescription className="mt-2 space-y-2">
            <div className="flex items-start gap-2">
              <span className="font-semibold">•</span>
              <span><strong>Current Version:</strong> Always use the most current version for new development applications.</span>
            </div>
            <div className="flex items-start gap-2">
              <span className="font-semibold">•</span>
              <span><strong>Legacy Documents:</strong> Historical versions are provided for reference and research purposes only. However, the legacy ordinance still applies to properties with conditional, optional, or exception zoning districts from the old ordinance.</span>
            </div>
          </AlertDescription>
        </Alert>

<<<<<<< HEAD

=======
        {/* Additional Resources */}
        <Card>
          <CardHeader>
            <CardTitle className="flex items-center gap-2">
              <ExternalLink className="h-5 w-5 text-primary" />
              Additional Resources
            </CardTitle>
          </CardHeader>
          <CardContent>
            <div className="grid grid-cols-1 md:grid-cols-2 gap-4">
              <Button variant="outline" className="w-full justify-start" asChild>
                <a href="/text-amendments">
                  <FileText className="h-4 w-4 mr-2" />
                  View Text Amendments
                </a>
              </Button>
              <Button variant="outline" className="w-full justify-start" asChild>
                <a href="/articles-listing">
                  <Eye className="h-4 w-4 mr-2" />
                  Browse All Articles
                </a>
              </Button>
              <Button variant="outline" className="w-full justify-start" asChild>
                <a href="https://www.charlottenc.gov/Growth-and-Development/Planning-and-Development/Zoning/Zoning-Ordinance" target="_blank" rel="noopener noreferrer">
                  <ExternalLink className="h-4 w-4 mr-2" />
                  View Legacy Zoning Ordinance
                </a>
              </Button>
              <Button variant="outline" className="w-full justify-start" asChild>
                <a href="https://charlotteudo.org" target="_blank" rel="noopener noreferrer">
                  <ExternalLink className="h-4 w-4 mr-2" />
                  Visit Legacy Site
                </a>
              </Button>
            </div>
          </CardContent>
        </Card>
>>>>>>> 957a27bc
      </DocsBody>
    </DocsPage>
  );
}<|MERGE_RESOLUTION|>--- conflicted
+++ resolved
@@ -2,19 +2,12 @@
 
 import React from 'react';
 import { DocsPage, DocsBody } from 'fumadocs-ui/page';
-<<<<<<< HEAD
-import { 
-  Download, 
-  AlertCircle,
-  FileText
-=======
 import {
   Download,
   AlertCircle,
   FileText,
   ExternalLink,
   Eye
->>>>>>> 957a27bc
 } from 'lucide-react';
 import {
   Table,
@@ -222,9 +215,6 @@
           </AlertDescription>
         </Alert>
 
-<<<<<<< HEAD
-
-=======
         {/* Additional Resources */}
         <Card>
           <CardHeader>
@@ -262,7 +252,6 @@
             </div>
           </CardContent>
         </Card>
->>>>>>> 957a27bc
       </DocsBody>
     </DocsPage>
   );
