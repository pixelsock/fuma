"use client";

import React from 'react';
import { DocsPage, DocsBody } from 'fumadocs-ui/page';
import {
  Download,
  AlertCircle,
<<<<<<< HEAD
  FileText
=======
  FileText,
  ExternalLink,
  Eye
>>>>>>> 64cc5376
} from 'lucide-react';
import {
  Table,
  TableBody,
  TableCell,
  TableHead,
  TableHeader,
  TableRow,
} from '@/components/ui/table';
import {
  Card,
  CardContent,
  CardHeader,
  CardTitle,
} from '@/components/ui/card';
import { Badge } from '@/components/ui/badge';
import { Button } from '@/components/ui/button';
import { Alert, AlertDescription, AlertTitle } from '@/components/ui/alert';
<<<<<<< HEAD
=======

// Type for UDO version entries
type UdoVersion = {
  id: number;
  title: string;
  amendedDate: string;
  status: string;
  pdfUrl?: string;
  externalUrl?: string;
};
>>>>>>> 64cc5376

// Sample data for UDO versions
const udoVersions: UdoVersion[] = [
  {
    id: 1,
    title: "Amended June 16, 2025",
    amendedDate: "2025-06-16",
    status: "active",
    pdfUrl: "/downloads/udo-amended-2025-06-16.pdf"
  },
  {
    id: 2,
    title: "Amended February 17, 2025",
    amendedDate: "2025-02-17",
    status: "archived",
    pdfUrl: "/downloads/udo-amended-2025-02-17.pdf"
  },
  {
    id: 3,
    title: "Amended September 16, 2024",
    amendedDate: "2024-09-16",
    status: "archived",
    pdfUrl: "/downloads/udo-amended-2024-09-16.pdf"
  },
  {
    id: 4,
    title: "Amended June 24, 2024",
    amendedDate: "2024-06-24",
    status: "archived",
    pdfUrl: "/downloads/udo-amended-2024-06-24.pdf"
<<<<<<< HEAD
  },
  {
    id: 5,
    title: "Amended June 17, 2024",
    amendedDate: "2024-06-17",
    status: "archived",
    pdfUrl: "/downloads/udo-amended-2024-06-17.pdf"
  },
  {
    id: 6,
    title: "Amended May 20, 2024",
    amendedDate: "2024-05-20",
    status: "archived",
    pdfUrl: "/downloads/udo-amended-2024-05-20.pdf"
  },
  {
    id: 7,
    title: "Amended April 15, 2024",
    amendedDate: "2024-04-15",
    status: "archived",
    pdfUrl: "/downloads/udo-amended-2024-04-15.pdf"
  },
  {
    id: 8,
    title: "Amended January 16, 2024",
    amendedDate: "2024-01-16",
    status: "archived",
    pdfUrl: "/downloads/udo-amended-2024-01-16.pdf"
  },
  {
    id: 9,
    title: "Amended October 16, 2023",
    amendedDate: "2023-10-16",
    status: "archived",
    pdfUrl: "/downloads/udo-amended-2023-10-16.pdf"
  },
  {
    id: 10,
    title: "Amended August 21, 2023",
    amendedDate: "2023-08-21",
    status: "archived",
    pdfUrl: "/downloads/udo-amended-2023-08-21.pdf"
  },
  {
    id: 11,
    title: "Amended May 15, 2023",
    amendedDate: "2023-05-15",
    status: "archived",
    pdfUrl: "/downloads/udo-amended-2023-05-15.pdf"
  },
  {
    id: 12,
    title: "Adopted August 22, 2022",
    amendedDate: "2022-08-22",
    status: "archived",
    pdfUrl: "/downloads/udo-adopted-2022-08-22.pdf"
=======
  },
  {
    id: 5,
    title: "Amended June 17, 2024",
    amendedDate: "2024-06-17",
    status: "archived",
    pdfUrl: "/downloads/udo-amended-2024-06-17.pdf"
  },
  {
    id: 6,
    title: "Amended May 20, 2024",
    amendedDate: "2024-05-20",
    status: "archived",
    pdfUrl: "/downloads/udo-amended-2024-05-20.pdf"
  },
  {
    id: 7,
    title: "Amended April 15, 2024",
    amendedDate: "2024-04-15",
    status: "archived",
    pdfUrl: "/downloads/udo-amended-2024-04-15.pdf"
  },
  {
    id: 8,
    title: "Amended January 16, 2024",
    amendedDate: "2024-01-16",
    status: "archived",
    pdfUrl: "/downloads/udo-amended-2024-01-16.pdf"
  },
  {
    id: 9,
    title: "Amended October 16, 2023",
    amendedDate: "2023-10-16",
    status: "archived",
    pdfUrl: "/downloads/udo-amended-2023-10-16.pdf"
  },
  {
    id: 10,
    title: "Amended August 21, 2023",
    amendedDate: "2023-08-21",
    status: "archived",
    pdfUrl: "/downloads/udo-amended-2023-08-21.pdf"
  },
  {
    id: 11,
    title: "Amended May 15, 2023",
    amendedDate: "2023-05-15",
    status: "archived",
    pdfUrl: "/downloads/udo-amended-2023-05-15.pdf"
  },
  {
    id: 12,
    title: "Adopted August 22, 2022",
    amendedDate: "2022-08-22",
    status: "archived",
    pdfUrl: "/downloads/udo-adopted-2022-08-22.pdf"
  },
  {
    id: 13,
    title: "Zoning Ordinance v1.1 (Legacy)",
    amendedDate: "2019-03-15",
    status: "superseded",
    externalUrl: "https://www.charlottenc.gov/Growth-and-Development/Planning-and-Development/Zoning/Zoning-Ordinance"
  },
  {
    id: 14,
    title: "Zoning Ordinance v1.0 (Legacy)",
    amendedDate: "2015-01-20",
    status: "superseded",
    externalUrl: "https://www.charlottenc.gov/Growth-and-Development/Planning-and-Development/Zoning/Zoning-Ordinance"
>>>>>>> 64cc5376
  }
];

const getStatusBadge = (status: string) => {
  switch (status) {
    case 'active':
      return <Badge className="bg-green-600 hover:bg-green-700">Active</Badge>;
    case 'archived':
      return <Badge variant="secondary">Archived</Badge>;
    case 'superseded':
      return <Badge variant="outline" className="border-orange-300 text-orange-600">Superseded</Badge>;
    default:
      return <Badge variant="outline">{status}</Badge>;
  }
};

export default function VersionsPage() {

  return (
    <DocsPage>
      <DocsBody className="max-w-5xl mx-auto">
        {/* Hero Section */}
        <div className="mb-8">
          <h1 className="text-3xl font-bold text-foreground mb-2">Previous UDO Versions</h1>
          <p className="text-muted-foreground">Access historical versions of the Charlotte Unified Development Ordinance</p>
        </div>

        {/* Versions Table */}
        <Card>
          <CardHeader>
            <CardTitle className="flex items-center gap-2">
              <FileText className="h-5 w-5" />
              Available Versions
            </CardTitle>
          </CardHeader>
          <CardContent>
            <div className="rounded-md border">
              <Table>
                <TableHeader>
                  <TableRow>
                    <TableHead className="w-[70%]">Amended</TableHead>
                    <TableHead>Status</TableHead>
                    <TableHead className="text-center w-[80px]">Download</TableHead>
                  </TableRow>
                </TableHeader>
                <TableBody>
                  {udoVersions.map((version) => (
                    <TableRow key={version.id} className="hover:bg-muted/50">
                      <TableCell>
                        <div>
                          <div className="font-medium text-foreground">{version.title}</div>
                          <div className="text-sm text-muted-foreground mt-1">
                            {new Date(version.amendedDate).toLocaleDateString('en-US', { 
                              year: 'numeric', 
                              month: 'long', 
                              day: 'numeric' 
                            })}
                          </div>
                        </div>
                      </TableCell>
                      <TableCell>
                        {getStatusBadge(version.status)}
                      </TableCell>
                      <TableCell className="text-center">
<<<<<<< HEAD
                        <Button
                          variant="ghost"
                          size="sm"
                          asChild
                          className="h-8 w-8 p-0"
                        >
                          <a
                            href={version.pdfUrl}
                            download
                            title="Download PDF"
                          >
                            <Download className="h-4 w-4" />
                          </a>
                        </Button>
=======
                        {version.externalUrl ? (
                          <Button
                            variant="ghost"
                            size="sm"
                            asChild
                            className="h-8 w-8 p-0"
                          >
                            <a
                              href={version.externalUrl}
                              target="_blank"
                              rel="noopener noreferrer"
                              title="View on Charlotte NC Website"
                            >
                              <ExternalLink className="h-4 w-4" />
                            </a>
                          </Button>
                        ) : (
                          <Button
                            variant="ghost"
                            size="sm"
                            asChild
                            className="h-8 w-8 p-0"
                          >
                            <a
                              href={version.pdfUrl}
                              download
                              title="Download PDF"
                            >
                              <Download className="h-4 w-4" />
                            </a>
                          </Button>
                        )}
>>>>>>> 64cc5376
                      </TableCell>
                    </TableRow>
                  ))}
                </TableBody>
              </Table>
            </div>
          </CardContent>
        </Card>

        {/* Important Notes */}
        <Alert className="mt-8 mb-8">
          <AlertCircle className="h-4 w-4" />
          <AlertTitle>Important Notes</AlertTitle>
          <AlertDescription className="mt-2 space-y-2">
            <div className="flex items-start gap-2">
              <span className="font-semibold">•</span>
              <span><strong>Current Version:</strong> Always use the most current version for new development applications.</span>
<<<<<<< HEAD
=======
            </div>
            <div className="flex items-start gap-2">
              <span className="font-semibold">•</span>
              <span><strong>Legacy Documents:</strong> Historical versions are provided for reference and research purposes only. However, the legacy ordinance still applies to properties with conditional, optional, or exception zoning districts from the old ordinance.</span>
            </div>
            <div className="flex items-start gap-2">
              <span className="font-semibold">•</span>
              <span><strong>Conditional/Optional/EX Districts:</strong> The legacy ordinance still applies to properties with conditional, optional, or exception (EX) zoning districts from the old ordinance. See Article 1, Section 1.4 for details.</span>
>>>>>>> 64cc5376
            </div>
            <div className="flex items-start gap-2">
              <span className="font-semibold">•</span>
              <span><strong>Legacy Documents:</strong> Historical versions are provided for reference and research purposes only. However, the legacy ordinance still applies to properties with conditional, optional, or exception zoning districts from the old ordinance.</span>
            </div>
          </AlertDescription>
        </Alert>

<<<<<<< HEAD

=======
        {/* Additional Resources */}
        <Card>
          <CardHeader>
            <CardTitle className="flex items-center gap-2">
              <ExternalLink className="h-5 w-5 text-primary" />
              Additional Resources
            </CardTitle>
          </CardHeader>
          <CardContent>
            <div className="grid grid-cols-1 md:grid-cols-2 gap-4">
              <Button variant="outline" className="w-full justify-start" asChild>
                <a href="/text-amendments">
                  <FileText className="h-4 w-4 mr-2" />
                  View Text Amendments
                </a>
              </Button>
              <Button variant="outline" className="w-full justify-start" asChild>
                <a href="/articles-listing">
                  <Eye className="h-4 w-4 mr-2" />
                  Browse All Articles
                </a>
              </Button>
              <Button variant="outline" className="w-full justify-start" asChild>
                <a href="https://www.charlottenc.gov/Growth-and-Development/Planning-and-Development/Zoning/Zoning-Ordinance" target="_blank" rel="noopener noreferrer">
                  <ExternalLink className="h-4 w-4 mr-2" />
                  View Legacy Zoning Ordinance
                </a>
              </Button>
              <Button variant="outline" className="w-full justify-start" asChild>
                <a href="https://charlotteudo.org" target="_blank" rel="noopener noreferrer">
                  <ExternalLink className="h-4 w-4 mr-2" />
                  Visit Legacy Site
                </a>
              </Button>
            </div>
          </CardContent>
        </Card>
>>>>>>> 64cc5376
      </DocsBody>
    </DocsPage>
  );
}<|MERGE_RESOLUTION|>--- conflicted
+++ resolved
@@ -5,13 +5,9 @@
 import {
   Download,
   AlertCircle,
-<<<<<<< HEAD
-  FileText
-=======
   FileText,
   ExternalLink,
   Eye
->>>>>>> 64cc5376
 } from 'lucide-react';
 import {
   Table,
@@ -30,8 +26,6 @@
 import { Badge } from '@/components/ui/badge';
 import { Button } from '@/components/ui/button';
 import { Alert, AlertDescription, AlertTitle } from '@/components/ui/alert';
-<<<<<<< HEAD
-=======
 
 // Type for UDO version entries
 type UdoVersion = {
@@ -42,7 +36,6 @@
   pdfUrl?: string;
   externalUrl?: string;
 };
->>>>>>> 64cc5376
 
 // Sample data for UDO versions
 const udoVersions: UdoVersion[] = [
@@ -73,64 +66,6 @@
     amendedDate: "2024-06-24",
     status: "archived",
     pdfUrl: "/downloads/udo-amended-2024-06-24.pdf"
-<<<<<<< HEAD
-  },
-  {
-    id: 5,
-    title: "Amended June 17, 2024",
-    amendedDate: "2024-06-17",
-    status: "archived",
-    pdfUrl: "/downloads/udo-amended-2024-06-17.pdf"
-  },
-  {
-    id: 6,
-    title: "Amended May 20, 2024",
-    amendedDate: "2024-05-20",
-    status: "archived",
-    pdfUrl: "/downloads/udo-amended-2024-05-20.pdf"
-  },
-  {
-    id: 7,
-    title: "Amended April 15, 2024",
-    amendedDate: "2024-04-15",
-    status: "archived",
-    pdfUrl: "/downloads/udo-amended-2024-04-15.pdf"
-  },
-  {
-    id: 8,
-    title: "Amended January 16, 2024",
-    amendedDate: "2024-01-16",
-    status: "archived",
-    pdfUrl: "/downloads/udo-amended-2024-01-16.pdf"
-  },
-  {
-    id: 9,
-    title: "Amended October 16, 2023",
-    amendedDate: "2023-10-16",
-    status: "archived",
-    pdfUrl: "/downloads/udo-amended-2023-10-16.pdf"
-  },
-  {
-    id: 10,
-    title: "Amended August 21, 2023",
-    amendedDate: "2023-08-21",
-    status: "archived",
-    pdfUrl: "/downloads/udo-amended-2023-08-21.pdf"
-  },
-  {
-    id: 11,
-    title: "Amended May 15, 2023",
-    amendedDate: "2023-05-15",
-    status: "archived",
-    pdfUrl: "/downloads/udo-amended-2023-05-15.pdf"
-  },
-  {
-    id: 12,
-    title: "Adopted August 22, 2022",
-    amendedDate: "2022-08-22",
-    status: "archived",
-    pdfUrl: "/downloads/udo-adopted-2022-08-22.pdf"
-=======
   },
   {
     id: 5,
@@ -201,7 +136,6 @@
     amendedDate: "2015-01-20",
     status: "superseded",
     externalUrl: "https://www.charlottenc.gov/Growth-and-Development/Planning-and-Development/Zoning/Zoning-Ordinance"
->>>>>>> 64cc5376
   }
 ];
 
@@ -266,22 +200,6 @@
                         {getStatusBadge(version.status)}
                       </TableCell>
                       <TableCell className="text-center">
-<<<<<<< HEAD
-                        <Button
-                          variant="ghost"
-                          size="sm"
-                          asChild
-                          className="h-8 w-8 p-0"
-                        >
-                          <a
-                            href={version.pdfUrl}
-                            download
-                            title="Download PDF"
-                          >
-                            <Download className="h-4 w-4" />
-                          </a>
-                        </Button>
-=======
                         {version.externalUrl ? (
                           <Button
                             variant="ghost"
@@ -314,7 +232,6 @@
                             </a>
                           </Button>
                         )}
->>>>>>> 64cc5376
                       </TableCell>
                     </TableRow>
                   ))}
@@ -332,8 +249,6 @@
             <div className="flex items-start gap-2">
               <span className="font-semibold">•</span>
               <span><strong>Current Version:</strong> Always use the most current version for new development applications.</span>
-<<<<<<< HEAD
-=======
             </div>
             <div className="flex items-start gap-2">
               <span className="font-semibold">•</span>
@@ -342,18 +257,14 @@
             <div className="flex items-start gap-2">
               <span className="font-semibold">•</span>
               <span><strong>Conditional/Optional/EX Districts:</strong> The legacy ordinance still applies to properties with conditional, optional, or exception (EX) zoning districts from the old ordinance. See Article 1, Section 1.4 for details.</span>
->>>>>>> 64cc5376
             </div>
             <div className="flex items-start gap-2">
               <span className="font-semibold">•</span>
-              <span><strong>Legacy Documents:</strong> Historical versions are provided for reference and research purposes only. However, the legacy ordinance still applies to properties with conditional, optional, or exception zoning districts from the old ordinance.</span>
+              <span><strong>Text Amendments:</strong> Check the Text Amendments section for the latest updates and modifications.</span>
             </div>
           </AlertDescription>
         </Alert>
 
-<<<<<<< HEAD
-
-=======
         {/* Additional Resources */}
         <Card>
           <CardHeader>
@@ -391,7 +302,6 @@
             </div>
           </CardContent>
         </Card>
->>>>>>> 64cc5376
       </DocsBody>
     </DocsPage>
   );
