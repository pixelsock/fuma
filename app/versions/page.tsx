"use client";

import React from 'react';
import { DocsPage, DocsBody } from 'fumadocs-ui/page';
import { 
  Download, 
  Eye,
  AlertCircle,
  FileText
} from 'lucide-react';
import {
  Table,
  TableBody,
  TableCell,
  TableHead,
  TableHeader,
  TableRow,
} from '@/components/ui/table';
import {
  Card,
  CardContent,
  CardDescription,
  CardHeader,
  CardTitle,
} from '@/components/ui/card';
import { Badge } from '@/components/ui/badge';
import { Button } from '@/components/ui/button';
import { Alert, AlertDescription, AlertTitle } from '@/components/ui/alert';

// Sample data for UDO versions
const udoVersions = [
  {
    id: 1,
    title: "Amended June 16, 2025",
    amendedDate: "2025-06-16",
    status: "active",
    pdfUrl: "/downloads/udo-amended-2025-06-16.pdf"
  },
  {
    id: 2,
    title: "Amended February 17, 2025",
    amendedDate: "2025-02-17",
    status: "archived",
    pdfUrl: "/downloads/udo-amended-2025-02-17.pdf"
  },
  {
    id: 3,
    title: "Amended September 16, 2024",
    amendedDate: "2024-09-16",
    status: "archived",
    pdfUrl: "/downloads/udo-amended-2024-09-16.pdf"
  },
  {
    id: 4,
    title: "Amended June 24, 2024",
    amendedDate: "2024-06-24",
    status: "archived",
    pdfUrl: "/downloads/udo-amended-2024-06-24.pdf"
  },
  {
    id: 5,
    title: "Amended June 17, 2024",
    amendedDate: "2024-06-17",
    status: "archived",
    pdfUrl: "/downloads/udo-amended-2024-06-17.pdf"
  },
  {
    id: 6,
    title: "Amended May 20, 2024",
    amendedDate: "2024-05-20",
    status: "archived",
    pdfUrl: "/downloads/udo-amended-2024-05-20.pdf"
  },
  {
    id: 7,
    title: "Amended April 15, 2024",
    amendedDate: "2024-04-15",
    status: "archived",
    pdfUrl: "/downloads/udo-amended-2024-04-15.pdf"
  },
  {
    id: 8,
    title: "Amended January 16, 2024",
    amendedDate: "2024-01-16",
    status: "archived",
    pdfUrl: "/downloads/udo-amended-2024-01-16.pdf"
  },
  {
    id: 9,
    title: "Amended October 16, 2023",
    amendedDate: "2023-10-16",
    status: "archived",
    pdfUrl: "/downloads/udo-amended-2023-10-16.pdf"
  },
  {
    id: 10,
    title: "Amended August 21, 2023",
    amendedDate: "2023-08-21",
    status: "archived",
    pdfUrl: "/downloads/udo-amended-2023-08-21.pdf"
  },
  {
    id: 11,
    title: "Amended May 15, 2023",
    amendedDate: "2023-05-15",
    status: "archived",
    pdfUrl: "/downloads/udo-amended-2023-05-15.pdf"
  },
  {
    id: 12,
    title: "Adopted August 22, 2022",
    amendedDate: "2022-08-22",
    status: "archived",
    pdfUrl: "/downloads/udo-adopted-2022-08-22.pdf"
  }
];

const getStatusBadge = (status: string) => {
  switch (status) {
    case 'active':
      return <Badge className="bg-green-600 hover:bg-green-700">Active</Badge>;
    case 'archived':
      return <Badge variant="secondary">Archived</Badge>;
    case 'superseded':
      return <Badge variant="outline" className="border-orange-300 text-orange-600">Superseded</Badge>;
    default:
      return <Badge variant="outline">{status}</Badge>;
  }
};

export default function VersionsPage() {

  return (
    <DocsPage>
      <DocsBody className="max-w-5xl mx-auto">
        {/* Hero Section */}
        <div className="mb-8">
          <h1 className="text-3xl font-bold text-foreground mb-2">Previous UDO Versions</h1>
          <p className="text-muted-foreground">Access historical versions of the Charlotte Unified Development Ordinance</p>
        </div>

        {/* Versions Table */}
        <Card>
          <CardHeader>
            <CardTitle className="flex items-center gap-2">
              <FileText className="h-5 w-5" />
              Available Versions
            </CardTitle>
<<<<<<< HEAD
            <CardDescription>
              Download historical versions of the UDO
            </CardDescription>
=======
>>>>>>> 1ab3642b
          </CardHeader>
          <CardContent>
            <div className="rounded-md border">
              <Table>
                <TableHeader>
                  <TableRow>
                    <TableHead className="w-[70%]">Amended</TableHead>
                    <TableHead>Status</TableHead>
                    <TableHead className="text-center w-[80px]">Download</TableHead>
                  </TableRow>
                </TableHeader>
                <TableBody>
                  {udoVersions.map((version) => (
                    <TableRow key={version.id} className="hover:bg-muted/50">
                      <TableCell>
                        <div>
                          <div className="font-medium text-foreground">{version.title}</div>
                          <div className="text-sm text-muted-foreground mt-1">
                            {new Date(version.amendedDate).toLocaleDateString('en-US', { 
                              year: 'numeric', 
                              month: 'long', 
                              day: 'numeric' 
                            })}
                          </div>
                        </div>
                      </TableCell>
                      <TableCell>
                        {getStatusBadge(version.status)}
                      </TableCell>
                      <TableCell className="text-center">
                        <Button
                          variant="ghost"
                          size="sm"
                          asChild
                          className="h-8 w-8 p-0"
                        >
                          <a
                            href={version.pdfUrl}
                            download
                            title="Download PDF"
                          >
                            <Download className="h-4 w-4" />
                          </a>
                        </Button>
                      </TableCell>
                    </TableRow>
                  ))}
                </TableBody>
              </Table>
            </div>
          </CardContent>
        </Card>

        {/* Important Notes */}
        <Alert className="mt-8 mb-8">
          <AlertCircle className="h-4 w-4" />
          <AlertTitle>Important Notes</AlertTitle>
          <AlertDescription className="mt-2 space-y-2">
            <div className="flex items-start gap-2">
              <span className="font-semibold">•</span>
              <span><strong>Current Version:</strong> Always use the most current version for new development applications.</span>
            </div>
            <div className="flex items-start gap-2">
              <span className="font-semibold">•</span>
              <span><strong>Legacy Documents:</strong> Historical versions are provided for reference and research purposes only. However, the legacy ordinance still applies to properties with conditional, optional, or exception zoning districts from the old ordinance.</span>
            </div>
            <div className="flex items-start gap-2">
              <span className="font-semibold">•</span>
              <span><strong>Text Amendments:</strong> Check the Text Amendments section for the latest updates and modifications.</span>
            </div>
          </AlertDescription>
        </Alert>


      </DocsBody>
    </DocsPage>
  );
}<|MERGE_RESOLUTION|>--- conflicted
+++ resolved
@@ -19,7 +19,6 @@
 import {
   Card,
   CardContent,
-  CardDescription,
   CardHeader,
   CardTitle,
 } from '@/components/ui/card';
@@ -146,12 +145,6 @@
               <FileText className="h-5 w-5" />
               Available Versions
             </CardTitle>
-<<<<<<< HEAD
-            <CardDescription>
-              Download historical versions of the UDO
-            </CardDescription>
-=======
->>>>>>> 1ab3642b
           </CardHeader>
           <CardContent>
             <div className="rounded-md border">
